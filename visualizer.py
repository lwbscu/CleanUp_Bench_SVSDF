--- conflicted
+++ resolved
@@ -23,30 +23,17 @@
         self.coverage_container = "/World/CoverageMarks"
         self.last_marked_position = None
         self.mark_counter = 0
-<<<<<<< HEAD
     
     def mark_coverage_realtime(self, robot_position: np.ndarray):
         """实时标记"""
-=======
-        
-        print(f"超丝滑流畅覆盖可视化器初始化 - 网格精度: {FINE_GRID_SIZE}m, 智能物理距离分散")
-    
-    def mark_coverage_realtime(self, robot_position: np.ndarray):
-        """超丝滑实时标记 - 基于物理距离智能分散"""
->>>>>>> e5c04bfe
         self.mark_counter += 1
         fine_grid_pos = self._ultra_fine_quantize_position(robot_position)
         
-<<<<<<< HEAD
-=======
-        # 改进的标记策略 - 基于物理距离智能分散
->>>>>>> e5c04bfe
         if self._should_create_intelligent_dispersed_mark(fine_grid_pos):
             self._create_ultra_smooth_coverage_mark(fine_grid_pos)
             self.last_marked_position = fine_grid_pos.copy()
     
     def _should_create_intelligent_dispersed_mark(self, current_pos: np.ndarray) -> bool:
-<<<<<<< HEAD
         """判断是否应该创建新标记"""
         if self.last_marked_position is None:
             return True
@@ -54,52 +41,6 @@
         from data_structures import MARK_DISTANCE_THRESHOLD
         distance_to_last = np.linalg.norm(current_pos[:2] - self.last_marked_position[:2])
         return bool(distance_to_last >= MARK_DISTANCE_THRESHOLD)
-=======
-        """智能判断是否应该创建新标记 - 基于物理距离分散算法"""
-        if self.last_marked_position is None:
-            return True
-        
-        # 计算与上一个标记的距离
-        distance_to_last = np.linalg.norm(current_pos[:2] - self.last_marked_position[:2])
-        
-        # 基础距离阈值检查
-        if distance_to_last < MARK_DISTANCE_THRESHOLD:
-            return False
-        
-        # 智能分散检查：避免在密集区域创建过多标记
-        nearby_mark_count = self._count_nearby_marks(current_pos, radius=0.5)  # 0.5米范围内
-        
-        # 如果附近标记较少，更容易创建新标记
-        if nearby_mark_count < 3:
-            return True
-        
-        # 如果附近标记较多，需要更大的距离间隔
-        adaptive_threshold = MARK_DISTANCE_THRESHOLD * (1 + nearby_mark_count * 0.3)
-        
-        return distance_to_last >= adaptive_threshold
-    
-    def _count_nearby_marks(self, position: np.ndarray, radius: float) -> int:
-        """计算指定半径内的标记数量"""
-        count = 0
-        pos_2d = position[:2]
-        
-        for pos_key in self.coverage_marks:
-            # 从位置键解析坐标
-            try:
-                parts = pos_key.split('_')
-                if len(parts) >= 2:
-                    x_str = parts[0].replace('N', '-').replace('p', '.')
-                    y_str = parts[1].replace('N', '-').replace('p', '.')
-                    mark_pos = np.array([float(x_str), float(y_str)])
-                    
-                    distance = np.linalg.norm(pos_2d - mark_pos)
-                    if distance <= radius:
-                        count += 1
-            except:
-                continue
-        
-        return count
->>>>>>> e5c04bfe
     
     def _ultra_fine_quantize_position(self, position: np.ndarray) -> np.ndarray:
         """量化位置"""
@@ -209,6 +150,7 @@
         # 集成超丝滑流畅覆盖可视化器
         self.fluent_coverage_visualizer = FluentCoverageVisualizer(world)
         
+        print("初始化真实移动可视化器（集成超丝滑覆盖 + 智能物理距离分散）")
         print("初始化真实移动可视化器（集成超丝滑覆盖 + 智能物理距离分散）")
     
     def setup_complete_path_visualization(self, path_points: List[CoveragePoint]):
@@ -301,10 +243,14 @@
     
     def _create_ghost_robots(self):
         """创建虚影机器人 - 基于物理距离智能分散"""
+        """创建虚影机器人 - 基于物理距离智能分散"""
         self.stage.DefinePrim(self.ghost_container, "Xform")
         
+        # 选择关键位置放置虚影机器人 - 使用智能分散算法
         # 选择关键位置放置虚影机器人 - 使用智能分散算法
         ghost_indices = self._select_ghost_positions()
+        
+        print(f"    创建智能分散虚影机器人...")
         
         print(f"    创建智能分散虚影机器人...")
         
@@ -342,8 +288,13 @@
             print(f"      虚影{i+1}: 位置[{point.position[0]:.2f}, {point.position[1]:.2f}], 朝向{yaw_degrees:.1f}°")
         
         print(f"    智能分散虚影机器人创建完成: {len(ghost_indices)}个, 物理距离优化分布")
+            
+            print(f"      虚影{i+1}: 位置[{point.position[0]:.2f}, {point.position[1]:.2f}], 朝向{yaw_degrees:.1f}°")
+        
+        print(f"    智能分散虚影机器人创建完成: {len(ghost_indices)}个, 物理距离优化分布")
     
     def _select_ghost_positions(self) -> List[int]:
+        """智能选择虚影位置 - 基于物理距离分散算法"""
         """智能选择虚影位置 - 基于物理距离分散算法"""
         total_points = len(self.all_path_points)
         max_ghosts = min(MAX_GHOST_ROBOTS, total_points)
@@ -353,8 +304,11 @@
         
         print(f"    开始智能物理距离分散算法: {total_points}个路径点，目标{max_ghosts}个虚影")
         
+        print(f"    开始智能物理距离分散算法: {total_points}个路径点，目标{max_ghosts}个虚影")
+        
         selected_indices = []
         
+        # 1. 必须包含起点和终点
         # 1. 必须包含起点和终点
         selected_indices.append(0)
         if total_points > 1:
@@ -362,6 +316,8 @@
         
         # 2. 使用贪心算法选择物理距离最分散的点
         min_distance_threshold = 2.0  # 最小间距阈值(米)
+        # 2. 使用贪心算法选择物理距离最分散的点
+        min_distance_threshold = 2.0  # 最小间距阈值(米)
         remaining_slots = max_ghosts - len(selected_indices)
         
         # 候选点池：排除已选择的起点和终点
@@ -370,17 +326,10 @@
         for slot in range(remaining_slots):
             if not candidate_indices:
                 break
-<<<<<<< HEAD
             
             best_candidate = None
             best_min_distance = 0
             
-=======
-            
-            best_candidate = None
-            best_min_distance = 0
-            
->>>>>>> e5c04bfe
             # 对每个候选点，计算它到已选点的最小距离
             for candidate_idx in candidate_indices:
                 candidate_pos = self.all_path_points[candidate_idx].position
@@ -409,8 +358,96 @@
             object_indices = [i for i, p in enumerate(self.all_path_points) if p.has_object and i not in selected_indices]
             
             for obj_idx in object_indices:
+        
+        # 候选点池：排除已选择的起点和终点
+        candidate_indices = [i for i in range(1, total_points - 1)]
+        
+        for slot in range(remaining_slots):
+            if not candidate_indices:
+                break
+            
+            best_candidate = None
+            best_min_distance = 0
+            
+            # 对每个候选点，计算它到已选点的最小距离
+            for candidate_idx in candidate_indices:
+                candidate_pos = self.all_path_points[candidate_idx].position
+                
+                # 计算到所有已选点的最小距离
+                min_distance_to_selected = float('inf')
+                for selected_idx in selected_indices:
+                    selected_pos = self.all_path_points[selected_idx].position
+                    distance = np.linalg.norm(candidate_pos[:2] - selected_pos[:2])
+                    min_distance_to_selected = min(min_distance_to_selected, distance)
+                
+                # 选择与已选点距离最远的候选点
+                if min_distance_to_selected > best_min_distance:
+                    best_min_distance = min_distance_to_selected
+                    best_candidate = candidate_idx
+            
+            if best_candidate is not None:
+                selected_indices.append(best_candidate)
+                candidate_indices.remove(best_candidate)
+                print(f"      选择虚影点 {len(selected_indices)}/{max_ghosts}: 索引{best_candidate}, 最小间距{best_min_distance:.2f}m")
+            else:
+                break
+        
+        # 3. 如果还有空位，优先选择有物体交互的点（但要满足距离约束）
+        if len(selected_indices) < max_ghosts:
+            object_indices = [i for i, p in enumerate(self.all_path_points) if p.has_object and i not in selected_indices]
+            
+            for obj_idx in object_indices:
                 if len(selected_indices) >= max_ghosts:
                     break
+                
+                obj_pos = self.all_path_points[obj_idx].position
+                
+                # 检查是否满足最小距离约束
+                min_distance_to_selected = float('inf')
+                for selected_idx in selected_indices:
+                    selected_pos = self.all_path_points[selected_idx].position
+                    distance = np.linalg.norm(obj_pos[:2] - selected_pos[:2])
+                    min_distance_to_selected = min(min_distance_to_selected, distance)
+                
+                if min_distance_to_selected >= min_distance_threshold * 0.7:  # 对物体点放宽约束
+                    selected_indices.append(obj_idx)
+                    print(f"      额外选择物体交互点: 索引{obj_idx}, 间距{min_distance_to_selected:.2f}m")
+        
+        # 4. 验证分散效果
+        selected_indices_sorted = sorted(selected_indices)
+        print(f"    物理距离分散验证:")
+        for i, idx in enumerate(selected_indices_sorted):
+            pos = self.all_path_points[idx].position
+            print(f"      虚影{i+1}: 索引{idx}, 位置[{pos[0]:.2f}, {pos[1]:.2f}]")
+        
+        # 计算平均间距
+        if len(selected_indices_sorted) > 1:
+            total_distance = 0
+            distance_count = 0
+            for i in range(len(selected_indices_sorted)):
+                for j in range(i+1, len(selected_indices_sorted)):
+                    pos1 = self.all_path_points[selected_indices_sorted[i]].position
+                    pos2 = self.all_path_points[selected_indices_sorted[j]].position
+                    distance = np.linalg.norm(pos1[:2] - pos2[:2])
+                    total_distance += distance
+                    distance_count += 1
+            
+            avg_distance = total_distance / distance_count if distance_count > 0 else 0
+            print(f"    平均虚影间距: {avg_distance:.2f}m")
+            
+            # 找出最小间距
+            min_distance = float('inf')
+            for i in range(len(selected_indices_sorted)):
+                for j in range(i+1, len(selected_indices_sorted)):
+                    pos1 = self.all_path_points[selected_indices_sorted[i]].position
+                    pos2 = self.all_path_points[selected_indices_sorted[j]].position
+                    distance = np.linalg.norm(pos1[:2] - pos2[:2])
+                    min_distance = min(min_distance, distance)
+            print(f"    最小虚影间距: {min_distance:.2f}m")
+        
+        print(f"    智能物理距离分散完成: 选择{len(selected_indices_sorted)}个虚影点")
+        
+        return selected_indices_sorted
                 
                 obj_pos = self.all_path_points[obj_idx].position
                 
